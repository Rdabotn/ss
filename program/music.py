--- conflicted
+++ resolved
@@ -22,9 +22,7 @@
 # pytgcalls stuff
 from pytgcalls import StreamType
 from pytgcalls.types.input_stream import AudioPiped
-<<<<<<< HEAD
-
-=======
+
 from pytgcalls.types.input_stream.quality import HighQualityAudio
 # repository stuff
 from program.utils.inline import stream_markup
@@ -35,7 +33,7 @@
 from driver.veez import call_py, user
 from driver.utils import bash
 from config import ASSISTANT_NAME, BOT_USERNAME, IMG_1, IMG_2
->>>>>>> 9744529b
+
 # youtube-dl stuff
 from youtubesearchpython import VideosSearch
 
@@ -154,7 +152,7 @@
                     caption=f"💡 **Track added to queue »** `{pos}`\n\n🗂 **Name:** [{songname}]({link}) | `music`\n⏱️ **Duration:** `{duration}`\n🧸 **Request by:** {requester}",
                 )
             else:
-<<<<<<< HEAD
+
                 try:
                     await suhu.edit("🔄 **Joining vc...**")
                     await call_py.join_group_call(
@@ -178,7 +176,7 @@
                 except Exception as e:
                     await suhu.delete()
                     await m.reply_text(f"🚫 error:\n\n» {e}")
-=======
+
              try:
                 await suhu.edit("🔄 **Joining vc...**")
                 await call_py.join_group_call(
@@ -201,7 +199,7 @@
              except Exception as e:
                 await suhu.delete()
                 await m.reply_text(f"🚫 error:\n\n» {e}")
->>>>>>> 9744529b
+
         else:
             if len(m.command) < 2:
                 await m.reply(
